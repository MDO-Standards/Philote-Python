--- conflicted
+++ resolved
@@ -28,50 +28,13 @@
 # therein. The DoD does not exercise any editorial, security, or other
 # control over the information you may find at these locations.
 import unittest
-<<<<<<< HEAD
-from unittest.mock import Mock
-
-import philote_mdo.examples.paraboloid as par
-=======
 import philote_mdo.general as pmdo
 import philote_mdo.utils as utils
 from philote_mdo.examples import Paraboloid
->>>>>>> a29a7c17
 
 
 class TestParaboloid(unittest.TestCase):
     """
-<<<<<<< HEAD
-    Unit tests for the paraboloid example discipline.
-    """
-    def test_setup(self):
-        """
-        Tests the setup function for the paraboloid.
-        """
-        parab = par.Parabaloid()
-        parab.setup()
-
-    def test_setup_partials(self):
-        """
-        Tests the setup_partials function for the paraboloid.
-        """
-        parab = par.Parabaloid()
-        parab.setup_partials()
-
-    def test_compute(self):
-        """
-        Tests the compute function for the paraboloid.
-        """
-        parab = par.Parabaloid()
-        parab.compute()
-
-    def test_compute_partials(self):
-        """
-        Tests the compute_partials function for the paraboloid.
-        """
-        parab = par.Parabaloid()
-        parab.compute_partials()
-=======
     Unit tests for the paraboloid discipline.
     """
 
@@ -139,5 +102,4 @@
         server.attach_discipline(Paraboloid())
 
         # client code
-        client = pmdo.ExplicitClient()
->>>>>>> a29a7c17
+        client = pmdo.ExplicitClient()